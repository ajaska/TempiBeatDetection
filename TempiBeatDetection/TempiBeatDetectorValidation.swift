//
//  TempiBeatDetectorValidation.swift
//  TempiBeatDetection
//
//  Created by John Scalo on 5/1/16.
//  Copyright © 2016 John Scalo. See accompanying License.txt for terms.

import Foundation
import AVFoundation
import Accelerate

extension TempiBeatDetector {
    
<<<<<<< HEAD
    func validate() {
//        self.validateStudioSet1()
//        self.validateHomeSet1()
//        self.validateUtilitySet1()
//        self.validateThreesSet1()

        self.oneOffTest()
=======
    func validationStart() {
        
        // File-based beat detection runs asynchronously so in order for the unit test to not end prematurely we need to use a semaphore.
        self.validationSemaphore = dispatch_semaphore_create(0)
        
        self.testSets = [{
            self.validateStudioSet1() }
            , { self.validateHomeSet1() }
            , {self.validateUtilitySet1() }
            , {self.validateThreesSet1() }
//            , {self.oneOffTest() }
            ]
        
        self.testSetNext()
        
        dispatch_semaphore_wait(self.validationSemaphore, DISPATCH_TIME_FOREVER)
>>>>>>> 1506d001
    }
    
    private func projectURL() -> NSURL {
        let projectPath = "/Users/jscalo/Developer/Tempi/com.github/TempiBeatDetection"
        return NSURL.fileURLWithPath(projectPath)
    }

    private func validationSetup() {
        if self.savePlotData {
            let projectURL: NSURL = self.projectURL()
            
            var plotFluxValuesURL = projectURL.URLByAppendingPathComponent("Plots")
            plotFluxValuesURL = plotFluxValuesURL.URLByAppendingPathComponent("\(self.currentTestName)-fluxValues.txt")
            
            var plotMedianFluxValuesWithTimeStamplsURL = projectURL.URLByAppendingPathComponent("Plots")
            plotMedianFluxValuesWithTimeStamplsURL = plotMedianFluxValuesWithTimeStamplsURL.URLByAppendingPathComponent("\(self.currentTestName)-fluxValuesWithTimeStamps.txt")
            
            var plotFullBandFluxValuesWithTimeStamplsURL = projectURL.URLByAppendingPathComponent("Plots")
            plotFullBandFluxValuesWithTimeStamplsURL = plotFullBandFluxValuesWithTimeStamplsURL.URLByAppendingPathComponent("\(self.currentTestName)-fluxFullBandValuesWithTimeStamps.txt")

            do {
                try NSFileManager.defaultManager().removeItemAtURL(plotFluxValuesURL)
                try NSFileManager.defaultManager().removeItemAtURL(plotMedianFluxValuesWithTimeStamplsURL)
                try NSFileManager.defaultManager().removeItemAtURL(plotFullBandFluxValuesWithTimeStamplsURL)
            } catch _ { /* normal if file not yet created */ }
            
            self.plotFluxValuesDataFile = fopen(plotFluxValuesURL.fileSystemRepresentation, "w")
            self.plotMedianFluxValuesWithTimeStampsDataFile = fopen(plotMedianFluxValuesWithTimeStamplsURL.fileSystemRepresentation, "w")
            self.plotFullBandFluxValuesWithTimeStampsDataFile = fopen(plotFullBandFluxValuesWithTimeStamplsURL.fileSystemRepresentation, "w")
        }
        
        self.testTotal = 0
        self.testCorrect = 0
    }
    
    private func validationFinish() {
        if self.savePlotData {
            fclose(self.plotFluxValuesDataFile)
            fclose(self.plotMedianFluxValuesWithTimeStampsDataFile)
            fclose(self.plotFullBandFluxValuesWithTimeStampsDataFile)
        }

        let result = 100.0 * Float(self.testCorrect) / Float(self.testTotal)
        print(String(format:"[%@] accuracy: %.01f%%\n", self.currentTestName, result))
        self.testSetResults.append(result)
        
<<<<<<< HEAD
        self.printBandPeriods()
    }
    
    private func printBandPeriods() {
        for i in 0..<self.periodHistory.count {
            let bandPeriods = self.periodHistory[i]
            print("[\(i)]: ", terminator:"")
            for j in bandPeriods {
                print("\(j),", terminator:"")
            }
            print("")
        }
    }
    
    private func printBandPeriodsFlat() {
        for i in 0..<self.periodHistory.count {
            if i == 0 || i == 11 {
                continue
            }
            let bandPeriods = self.periodHistory[i]
            for j in bandPeriods {
                print("\(j)")
            }
        }
=======
        print("Finished testing: \(self.mediaPath)")
        
        self.testNext()
>>>>>>> 1506d001
    }
    
    private func testAudio(path: String,
                           label: String,
                           actualTempo: Float,
                           startTime: Double = 0.0, endTime: Double = 0.0,
                           minTempo: Float = 40.0, maxTempo: Float = 240.0,
                           variance: Float = 2.0) {
        
        let projectURL: NSURL = self.projectURL()
        let songURL = projectURL.URLByAppendingPathComponent("Test Media/\(path)")
        
        print("Start testing: \(path); actual bpm: \(actualTempo)")

        self.validationSetup()

        self.currentTestName = label
        self.mediaStartTime = startTime
        self.mediaEndTime = endTime
        self.minTempo = minTempo
        self.maxTempo = maxTempo
        self.allowedTempoVariance = variance
        self.testActualTempo = actualTempo
        self.fileAnalysisCompletionHandler = {(bpms: [(timeStamp: Double, bpm: Float)], mean: Float, median: Float, mode: Float) in self.validationFinish()}

        self.startFromFile(url: songURL)
    }
    
    private func testSetSetupForSetName(setName: String) {
        print("Starting validation set \(setName)")
        self.currentTestSetName = setName
        self.testSetResults = [Float]()
    }
    
    // If there's another test, run it. Otherwise move on to the next test set.
    private func testNext() {
        if self.tests.isEmpty {
            self.testSetFinish()
            self.testSetNext()
        } else {
            let test = self.tests.removeFirst()
            test()
        }
    }
    
    // If there's another test set, start it. Otherwise signal the semaphore so validation can end.
    private func testSetNext() {
        if self.testSets.isEmpty {
            dispatch_semaphore_signal(self.validationSemaphore)
        } else {
            let testSet = self.testSets.removeFirst()
            testSet()
        }
    }
    
    private func testSetFinish() {
        let mean: Float = tempi_mean(self.testSetResults)
        print(String(format:"--- Validation set [%@] accuracy: %.01f%%\n", self.currentTestSetName, mean))
    }
    
    private func oneOffTest() {
        self.testSetSetupForSetName("oneOff")

<<<<<<< HEAD
        //self.savePlotData = true
        
        self.testAudio("Threes/Norwegian Wood.mp3",
                       label: "norwegian-wood",
                       actualTempo: 182,
                       startTime: 0, endTime: 0,
                       minTempo: 100, maxTempo: 200,
                       variance: 3)
=======
        self.tests = [{
        self.testAudio("Utility/full-clave-65.mp3",
                       label: "full-clave-65",
                       actualTempo: 65,
                       minTempo: 60, maxTempo: 120,
                       variance: 1)
            }]
>>>>>>> 1506d001
        
        self.testNext()
    }
        
    private func validateStudioSet1 () {
        self.testSetSetupForSetName("studioSet1")
        
        self.tests = [{
                self.testAudio("Studio/Skinny Sweaty Man.mp3",
                    label: "skinny-sweaty-man",
                    actualTempo: 144,
                    startTime: 0, endTime: 15,
                    minTempo: 80, maxTempo: 160,
                    variance: 3)
            }, {
                self.testAudio("Studio/Satisfaction.mp3",
                    label: "satisfaction",
                    actualTempo: 137,
                    startTime: 0, endTime: 20,
                    minTempo: 80, maxTempo: 160,
                    variance: 2.5)
            }, {
                self.testAudio("Studio/Louie, Louie.mp3",
                    label: "louie-louie",
                    actualTempo: 120,
                    startTime: 0, endTime: 15,
                    minTempo: 80, maxTempo: 160,
                    variance: 3)
            }, {
                self.testAudio("Studio/Learn To Fly.mp3",
                    label: "learn-to-fly",
                    actualTempo: 136,
                    startTime: 0, endTime: 15,
                    minTempo: 80, maxTempo: 160,
                    variance: 2)
            }, {
                self.testAudio("Studio/HBFS.mp3",
                    label: "harder-better-faster-stronger",
                    actualTempo: 123,
                    startTime: 0, endTime: 15,
                    minTempo: 80, maxTempo: 160,
                    variance: 2)
            }, {
                self.testAudio("Studio/Waving Flag.mp3",
                    label: "waving-flag",
                    actualTempo: 76,
                    startTime: 0, endTime: 15,
                    minTempo: 60, maxTempo: 120,
                    variance: 2)
            }, {
                self.testAudio("Studio/Back in Black.mp3",
                    label: "back-in-black",
                    actualTempo: 90,
                    startTime: 0, endTime: 15,
                    minTempo: 60, maxTempo: 120,
                    variance: 2)
            }]
        
        self.testNext()
    }
    
    private func validateHomeSet1 () {
        self.testSetSetupForSetName("homeSet1")
        
        self.tests = [{
                self.testAudio("Home/AG-Blackbird-1.mp3",
                    label: "ag-blackbird1",
                    actualTempo: 94,
                    minTempo: 60, maxTempo: 120,
                    variance: 3)
            }, {
                self.testAudio("Home/AG-Blackbird-2.mp3",
                    label: "ag-blackbird2",
                    actualTempo: 96,
                    minTempo: 60, maxTempo: 120,
                    variance: 3)
            }, {
                self.testAudio("Home/AG-Sunset Road-116-1.mp3",
                    label: "ag-sunsetroad1",
                    actualTempo: 116,
                    minTempo: 80, maxTempo: 160,
                    variance: 2)
            }, {
                self.testAudio("Home/AG-Sunset Road-116-2.mp3",
                    label: "ag-sunsetroad2",
                    actualTempo: 115,
                    minTempo: 80, maxTempo: 160,
                    variance: 2)
            }, {
                self.testAudio("Home/Possum-1.mp3",
                    label: "possum1",
                    actualTempo: 79,
                    minTempo: 60, maxTempo: 120,
                    variance: 2)
            }, {
                self.testAudio("Home/Possum-2.mp3",
                    label: "possum2",
                    actualTempo: 81,
                    minTempo: 60, maxTempo: 120,
                    variance: 3)
            }, {
                self.testAudio("Home/Hard Top-1.mp3",
                    label: "hard-top1",
                    actualTempo: 140,
                    minTempo: 80, maxTempo: 160,
                    variance: 2)
            }, {
                self.testAudio("Home/Hard Top-2.mp3",
                    label: "hard-top2",
                    actualTempo: 151,
                    minTempo: 80, maxTempo: 160,
                    variance: 2)
            }, {
                self.testAudio("Home/Definitely Delicate-1.mp3",
                    label: "delicate1",
                    actualTempo: 75,
                    minTempo: 60, maxTempo: 120,
                    variance: 3)
            }, {
                self.testAudio("Home/Wildwood Flower-1.mp3",
                    label: "wildwood1",
                    actualTempo: 95,
                    minTempo: 80, maxTempo: 160,
                    variance: 3)
            }, {
                self.testAudio("Home/Wildwood Flower-2.mp3",
                    label: "wildwood2",
                    actualTempo: 148,
                    minTempo: 80, maxTempo: 160,
                    variance: 3)
            }]

        self.testNext()
}
    
    private func validateThreesSet1 () {
        self.testSetSetupForSetName("threesSet1")

        self.tests = [{
                self.testAudio("Threes/Norwegian Wood.mp3",
                    label: "norwegian-wood",
                    actualTempo: 182,
                    startTime: 0, endTime: 0,
                    minTempo: 100, maxTempo: 200,
                    variance: 3)
            }, {
                self.testAudio("Threes/Drive In Drive Out.mp3",
                    label: "drive-in-drive-out",
                    actualTempo: 81,
                    startTime: 0, endTime: 0,
                    minTempo: 60, maxTempo: 120,
                    variance: 2)
            }, {
                self.testAudio("Threes/Oh How We Danced.mp3",
                    label: "oh-how-we-danced",
                    actualTempo: 179,
                    startTime: 0, endTime: 20,
                    minTempo: 100, maxTempo: 200,
                    variance: 3)
            }, {
                self.testAudio("Threes/Texas Flood.mp3",
                    label: "texas-flood",
                    actualTempo: 58, // Or should it be 175? There's disagreement about what a 'beat' is with 6/8 or 12/8 music.
                    startTime: 0, endTime: 20,
                    minTempo: 40, maxTempo: 120,
                    variance: 2)
            }, {
                self.testAudio("Threes/Brahms Lullaby.mp3",
                    label: "brahms-lullaby",
                    actualTempo: 68,
                    startTime: 0, endTime: 15,
                    minTempo: 60, maxTempo: 120,
                    variance: 2)
            }, {
                self.testAudio("Threes/metronome-3-88.mp3",
                    label: "metronome-3-88",
                    actualTempo: 88,
                    startTime: 0, endTime: 10,
                    minTempo: 60, maxTempo: 120,
                    variance: 1)
            }, {
                self.testAudio("Threes/metronome-3-126.mp3",
                    label: "metronome-3-126",
                    actualTempo: 126,
                    startTime: 0, endTime: 15,
                    minTempo: 80, maxTempo: 160,
                    variance: 1)
            }]
        
        self.testNext()
    }
    
    private func validateUtilitySet1 () {
        self.testSetSetupForSetName("utilitySet1")

        self.tests = [{
                self.testAudio("Utility/half-clave-115.mp3",
                    label: "half-clave-115",
                    actualTempo: 115,
                    minTempo: 60, maxTempo: 120,
                    variance: 1)
            }, {
                self.testAudio("Utility/half-clave-220.mp3",
                    label: "half-clave-220",
                    actualTempo: 220,
                    minTempo: 120, maxTempo: 240,
                    variance: 1)
            }, {
                self.testAudio("Utility/half-clave-80.mp3",
                    label: "half-clave-80",
                    actualTempo: 80,
                    minTempo: 60, maxTempo: 120,
                    variance: 1)
            }, {
                self.testAudio("Utility/full-clave-105.mp3",
                    label: "full-clave-105",
                    actualTempo: 105,
                    minTempo: 60, maxTempo: 120,
                    variance: 1)
            }, {
                self.testAudio("Utility/full-clave-135.mp3",
                    label: "full-clave-135",
                    actualTempo: 135,
                    minTempo: 80, maxTempo: 160,
                    variance: 1)
            }, {
                self.testAudio("Utility/full-clave-65.mp3",
                    label: "full-clave-65",
                    actualTempo: 65,
                    minTempo: 60, maxTempo: 120,
                    variance: 1)
            }, {
                self.testAudio("Utility/metronome-4-88.mp3",
                    label: "metronome-4-88",
                    actualTempo: 88,
                    startTime: 0, endTime: 10,
                    minTempo: 60, maxTempo: 120,
                    variance: 1)
            }, {
                self.testAudio("Utility/metronome-4-126.mp3",
                    label: "metronome-4-126",
                    actualTempo: 126,
                    startTime: 0, endTime: 15,
                    minTempo: 80, maxTempo: 160,
                    variance: 1)
            }]
        
        self.testNext()
    }
}<|MERGE_RESOLUTION|>--- conflicted
+++ resolved
@@ -11,15 +11,6 @@
 
 extension TempiBeatDetector {
     
-<<<<<<< HEAD
-    func validate() {
-//        self.validateStudioSet1()
-//        self.validateHomeSet1()
-//        self.validateUtilitySet1()
-//        self.validateThreesSet1()
-
-        self.oneOffTest()
-=======
     func validationStart() {
         
         // File-based beat detection runs asynchronously so in order for the unit test to not end prematurely we need to use a semaphore.
@@ -36,7 +27,6 @@
         self.testSetNext()
         
         dispatch_semaphore_wait(self.validationSemaphore, DISPATCH_TIME_FOREVER)
->>>>>>> 1506d001
     }
     
     private func projectURL() -> NSURL {
@@ -83,7 +73,6 @@
         print(String(format:"[%@] accuracy: %.01f%%\n", self.currentTestName, result))
         self.testSetResults.append(result)
         
-<<<<<<< HEAD
         self.printBandPeriods()
     }
     
@@ -108,11 +97,10 @@
                 print("\(j)")
             }
         }
-=======
+
         print("Finished testing: \(self.mediaPath)")
         
         self.testNext()
->>>>>>> 1506d001
     }
     
     private func testAudio(path: String,
@@ -176,16 +164,6 @@
     private func oneOffTest() {
         self.testSetSetupForSetName("oneOff")
 
-<<<<<<< HEAD
-        //self.savePlotData = true
-        
-        self.testAudio("Threes/Norwegian Wood.mp3",
-                       label: "norwegian-wood",
-                       actualTempo: 182,
-                       startTime: 0, endTime: 0,
-                       minTempo: 100, maxTempo: 200,
-                       variance: 3)
-=======
         self.tests = [{
         self.testAudio("Utility/full-clave-65.mp3",
                        label: "full-clave-65",
@@ -193,7 +171,6 @@
                        minTempo: 60, maxTempo: 120,
                        variance: 1)
             }]
->>>>>>> 1506d001
         
         self.testNext()
     }
